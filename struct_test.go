// Copyright 2014 Unknwon
//
// Licensed under the Apache License, Version 2.0 (the "License"): you may
// not use this file except in compliance with the License. You may obtain
// a copy of the License at
//
//     http://www.apache.org/licenses/LICENSE-2.0
//
// Unless required by applicable law or agreed to in writing, software
// distributed under the License is distributed on an "AS IS" BASIS, WITHOUT
// WARRANTIES OR CONDITIONS OF ANY KIND, either express or implied. See the
// License for the specific language governing permissions and limitations
// under the License.

package ini_test

import (
	"bytes"
	"fmt"
	"strings"
	"testing"
	"time"

	. "github.com/smartystreets/goconvey/convey"
	"gopkg.in/ini.v1"
)

type testNested struct {
	Cities      []string `delim:"|"`
	Visits      []time.Time
	Years       []int
	Numbers     []int64
	Ages        []uint
	Populations []uint64
	Coordinates []float64
	Flags       []bool
	Note        string
	Unused      int `ini:"-"`
}

type TestEmbeded struct {
	GPA float64
}

type testStruct struct {
	Name           string `ini:"NAME"`
	Age            int
	Male           bool
	Money          float64
	Born           time.Time
	Time           time.Duration `ini:"Duration"`
	OldVersionTime time.Duration
	Others         testNested
	OthersPtr      *testNested
	NilPtr         *testNested
	*TestEmbeded   `ini:"grade"`
	Unused         int `ini:"-"`
	Unsigned       uint
	Omitted        bool     `ini:"omitthis,omitempty"`
	Shadows        []string `ini:",,allowshadow"`
	ShadowInts     []int    `ini:"Shadows,,allowshadow"`
	BoolPtr        *bool
	BoolPtrNil     *bool
	FloatPtr       *float64
	FloatPtrNil    *float64
	IntPtr         *int
	IntPtrNil      *int
	UintPtr        *uint
	UintPtrNil     *uint
	StringPtr      *string
	StringPtrNil   *string
	TimePtr        *time.Time
	TimePtrNil     *time.Time
	DurationPtr    *time.Duration
	DurationPtrNil *time.Duration
}

<<<<<<< HEAD
type testInterface struct {
	Address    string
	ListenPort int
	PrivateKey string
}

type testPeer struct {
	PublicKey    string
	PresharedKey string
	AllowedIPs   []string `delim:","`
}

type testNonUniqueSectionsStruct struct {
	Interface testInterface
	Peer      []testPeer `ini:",,,allowNonUnique"`
}

const _CONF_DATA_STRUCT = `
=======
const confDataStruct = `
>>>>>>> 5ac7f104
NAME = Unknwon
Age = 21
Male = true
Money = 1.25
Born = 1993-10-07T20:17:05Z
Duration = 2h45m
OldVersionTime = 30
Unsigned = 3
omitthis = true
Shadows = 1, 2
Shadows = 3, 4
BoolPtr = false
FloatPtr = 0
IntPtr = 0
UintPtr = 0
StringPtr = ""
TimePtr = 0001-01-01T00:00:00Z
DurationPtr = 0s

[Others]
Cities = HangZhou|Boston
Visits = 1993-10-07T20:17:05Z, 1993-10-07T20:17:05Z
Years = 1993,1994
Numbers = 10010,10086
Ages = 18,19
Populations = 12345678,98765432
Coordinates = 192.168,10.11
Flags       = true,false
Note = Hello world!

[OthersPtr]
Cities = HangZhou|Boston
Visits = 1993-10-07T20:17:05Z, 1993-10-07T20:17:05Z
Years = 1993,1994
Numbers = 10010,10086
Ages = 18,19
Populations = 12345678,98765432
Coordinates = 192.168,10.11
Flags       = true,false
Note = Hello world!

[grade]
GPA = 2.8

[foo.bar]
Here = there
When = then
`

const _CONF_NON_UNIQUE_SECTION_DATA_STRUCT = `[Interface]
Address    = 10.2.0.1/24
ListenPort = 34777
PrivateKey = privServerKey

[Peer]
PublicKey    = pubClientKey
PresharedKey = psKey
AllowedIPs   = 10.2.0.2/32,fd00:2::2/128

[Peer]
PublicKey    = pubClientKey2
PresharedKey = psKey2
AllowedIPs   = 10.2.0.3/32,fd00:2::3/128

`

type unsupport struct {
	Byte byte
}

type unsupport2 struct {
	Others struct {
		Cities byte
	}
}

type Unsupport3 struct {
	Cities byte
}

type unsupport4 struct {
	*Unsupport3 `ini:"Others"`
}

type defaultValue struct {
	Name     string
	Age      int
	Male     bool
	Optional *bool
	Money    float64
	Born     time.Time
	Cities   []string
}

type fooBar struct {
	Here, When string
}

const invalidDataConfStruct = `
Name = 
Age = age
Male = 123
Money = money
Born = nil
Cities = 
`

func Test_MapToStruct(t *testing.T) {
	Convey("Map to struct", t, func() {
		Convey("Map file to struct", func() {
			ts := new(testStruct)
			So(ini.MapTo(ts, []byte(confDataStruct)), ShouldBeNil)

			So(ts.Name, ShouldEqual, "Unknwon")
			So(ts.Age, ShouldEqual, 21)
			So(ts.Male, ShouldBeTrue)
			So(ts.Money, ShouldEqual, 1.25)
			So(ts.Unsigned, ShouldEqual, 3)

			t, err := time.Parse(time.RFC3339, "1993-10-07T20:17:05Z")
			So(err, ShouldBeNil)
			So(ts.Born.String(), ShouldEqual, t.String())

			dur, err := time.ParseDuration("2h45m")
			So(err, ShouldBeNil)
			So(ts.Time.Seconds(), ShouldEqual, dur.Seconds())

			So(ts.OldVersionTime*time.Second, ShouldEqual, 30*time.Second)

			So(strings.Join(ts.Others.Cities, ","), ShouldEqual, "HangZhou,Boston")
			So(ts.Others.Visits[0].String(), ShouldEqual, t.String())
			So(fmt.Sprint(ts.Others.Years), ShouldEqual, "[1993 1994]")
			So(fmt.Sprint(ts.Others.Numbers), ShouldEqual, "[10010 10086]")
			So(fmt.Sprint(ts.Others.Ages), ShouldEqual, "[18 19]")
			So(fmt.Sprint(ts.Others.Populations), ShouldEqual, "[12345678 98765432]")
			So(fmt.Sprint(ts.Others.Coordinates), ShouldEqual, "[192.168 10.11]")
			So(fmt.Sprint(ts.Others.Flags), ShouldEqual, "[true false]")
			So(ts.Others.Note, ShouldEqual, "Hello world!")
			So(ts.TestEmbeded.GPA, ShouldEqual, 2.8)

			So(strings.Join(ts.OthersPtr.Cities, ","), ShouldEqual, "HangZhou,Boston")
			So(ts.OthersPtr.Visits[0].String(), ShouldEqual, t.String())
			So(fmt.Sprint(ts.OthersPtr.Years), ShouldEqual, "[1993 1994]")
			So(fmt.Sprint(ts.OthersPtr.Numbers), ShouldEqual, "[10010 10086]")
			So(fmt.Sprint(ts.OthersPtr.Ages), ShouldEqual, "[18 19]")
			So(fmt.Sprint(ts.OthersPtr.Populations), ShouldEqual, "[12345678 98765432]")
			So(fmt.Sprint(ts.OthersPtr.Coordinates), ShouldEqual, "[192.168 10.11]")
			So(fmt.Sprint(ts.OthersPtr.Flags), ShouldEqual, "[true false]")
			So(ts.OthersPtr.Note, ShouldEqual, "Hello world!")

			So(ts.NilPtr, ShouldBeNil)

			So(*ts.BoolPtr, ShouldEqual, false)
			So(ts.BoolPtrNil, ShouldEqual, nil)
			So(*ts.FloatPtr, ShouldEqual, 0)
			So(ts.FloatPtrNil, ShouldEqual, nil)
			So(*ts.IntPtr, ShouldEqual, 0)
			So(ts.IntPtrNil, ShouldEqual, nil)
			So(*ts.UintPtr, ShouldEqual, 0)
			So(ts.UintPtrNil, ShouldEqual, nil)
			So(*ts.StringPtr, ShouldEqual, "")
			So(ts.StringPtrNil, ShouldEqual, nil)
			So(*ts.TimePtr, ShouldNotEqual, nil)
			So(ts.TimePtrNil, ShouldEqual, nil)
			So(*ts.DurationPtr, ShouldEqual, 0)
			So(ts.DurationPtrNil, ShouldEqual, nil)

		})

		Convey("Map section to struct", func() {
			foobar := new(fooBar)
			f, err := ini.Load([]byte(confDataStruct))
			So(err, ShouldBeNil)

			So(f.Section("foo.bar").MapTo(foobar), ShouldBeNil)
			So(foobar.Here, ShouldEqual, "there")
			So(foobar.When, ShouldEqual, "then")
		})

		Convey("Map to non-pointer struct", func() {
			f, err := ini.Load([]byte(confDataStruct))
			So(err, ShouldBeNil)
			So(f, ShouldNotBeNil)

			So(f.MapTo(testStruct{}), ShouldNotBeNil)
		})

		Convey("Map to unsupported type", func() {
			f, err := ini.Load([]byte(confDataStruct))
			So(err, ShouldBeNil)
			So(f, ShouldNotBeNil)

			f.NameMapper = func(raw string) string {
				if raw == "Byte" {
					return "NAME"
				}
				return raw
			}
			So(f.MapTo(&unsupport{}), ShouldNotBeNil)
			So(f.MapTo(&unsupport2{}), ShouldNotBeNil)
			So(f.MapTo(&unsupport4{}), ShouldNotBeNil)
		})

		Convey("Map to omitempty field", func() {
			ts := new(testStruct)
			So(ini.MapTo(ts, []byte(confDataStruct)), ShouldBeNil)

			So(ts.Omitted, ShouldEqual, true)
		})

		Convey("Map with shadows", func() {
			f, err := ini.LoadSources(ini.LoadOptions{AllowShadows: true}, []byte(confDataStruct))
			So(err, ShouldBeNil)
			ts := new(testStruct)
			So(f.MapTo(ts), ShouldBeNil)

			So(strings.Join(ts.Shadows, " "), ShouldEqual, "1 2 3 4")
			So(fmt.Sprintf("%v", ts.ShadowInts), ShouldEqual, "[1 2 3 4]")
		})

		Convey("Map from invalid data source", func() {
			So(ini.MapTo(&testStruct{}, "hi"), ShouldNotBeNil)
		})

		Convey("Map to wrong types and gain default values", func() {
			f, err := ini.Load([]byte(invalidDataConfStruct))
			So(err, ShouldBeNil)

			t, err := time.Parse(time.RFC3339, "1993-10-07T20:17:05Z")
			So(err, ShouldBeNil)
			dv := &defaultValue{"Joe", 10, true, nil, 1.25, t, []string{"HangZhou", "Boston"}}
			So(f.MapTo(dv), ShouldBeNil)
			So(dv.Name, ShouldEqual, "Joe")
			So(dv.Age, ShouldEqual, 10)
			So(dv.Male, ShouldBeTrue)
			So(dv.Money, ShouldEqual, 1.25)
			So(dv.Born.String(), ShouldEqual, t.String())
			So(strings.Join(dv.Cities, ","), ShouldEqual, "HangZhou,Boston")
		})
	})

	Convey("Map to struct in strict mode", t, func() {
		f, err := ini.Load([]byte(`
name=bruce
age=a30`))
		So(err, ShouldBeNil)

		type Strict struct {
			Name string `ini:"name"`
			Age  int    `ini:"age"`
		}
		s := new(Strict)

		So(f.Section("").StrictMapTo(s), ShouldNotBeNil)
	})

	Convey("Map slice in strict mode", t, func() {
		f, err := ini.Load([]byte(`
names=alice, bruce`))
		So(err, ShouldBeNil)

		type Strict struct {
			Names []string `ini:"names"`
		}
		s := new(Strict)

		So(f.Section("").StrictMapTo(s), ShouldBeNil)
		So(fmt.Sprint(s.Names), ShouldEqual, "[alice bruce]")
	})
}

func Test_MapToStructNonUniqueSections(t *testing.T) {
	Convey("Map to struct non unique", t, func() {
		Convey("Map file to struct non unique", func() {
			f, err := ini.LoadSources(ini.LoadOptions{AllowNonUniqueSections: true}, []byte(_CONF_NON_UNIQUE_SECTION_DATA_STRUCT))
			So(err, ShouldBeNil)
			ts := new(testNonUniqueSectionsStruct)

			So(f.MapTo(ts), ShouldBeNil)

			So(ts.Interface.Address, ShouldEqual, "10.2.0.1/24")
			So(ts.Interface.ListenPort, ShouldEqual, 34777)
			So(ts.Interface.PrivateKey, ShouldEqual, "privServerKey")

			So(ts.Peer[0].PublicKey, ShouldEqual, "pubClientKey")
			So(ts.Peer[0].PresharedKey, ShouldEqual, "psKey")
			So(ts.Peer[0].AllowedIPs[0], ShouldEqual, "10.2.0.2/32")
			So(ts.Peer[0].AllowedIPs[1], ShouldEqual, "fd00:2::2/128")

			So(ts.Peer[1].PublicKey, ShouldEqual, "pubClientKey2")
			So(ts.Peer[1].PresharedKey, ShouldEqual, "psKey2")
			So(ts.Peer[1].AllowedIPs[0], ShouldEqual, "10.2.0.3/32")
			So(ts.Peer[1].AllowedIPs[1], ShouldEqual, "fd00:2::3/128")
		})

		Convey("Map non unique section to struct", func() {
			newPeer := new(testPeer)
			newPeerSlice := make([]testPeer, 0)

			f, err := ini.LoadSources(ini.LoadOptions{AllowNonUniqueSections: true}, []byte(_CONF_NON_UNIQUE_SECTION_DATA_STRUCT))
			So(err, ShouldBeNil)

			// try only first one
			So(f.Section("Peer").MapTo(newPeer), ShouldBeNil)
			So(newPeer.PublicKey, ShouldEqual, "pubClientKey")
			So(newPeer.PresharedKey, ShouldEqual, "psKey")
			So(newPeer.AllowedIPs[0], ShouldEqual, "10.2.0.2/32")
			So(newPeer.AllowedIPs[1], ShouldEqual, "fd00:2::2/128")

			// try all
			So(f.Section("Peer").MapTo(&newPeerSlice), ShouldBeNil)
			So(newPeerSlice[0].PublicKey, ShouldEqual, "pubClientKey")
			So(newPeerSlice[0].PresharedKey, ShouldEqual, "psKey")
			So(newPeerSlice[0].AllowedIPs[0], ShouldEqual, "10.2.0.2/32")
			So(newPeerSlice[0].AllowedIPs[1], ShouldEqual, "fd00:2::2/128")

			So(newPeerSlice[1].PublicKey, ShouldEqual, "pubClientKey2")
			So(newPeerSlice[1].PresharedKey, ShouldEqual, "psKey2")
			So(newPeerSlice[1].AllowedIPs[0], ShouldEqual, "10.2.0.3/32")
			So(newPeerSlice[1].AllowedIPs[1], ShouldEqual, "fd00:2::3/128")
		})
	})
}

func Test_ReflectFromStruct(t *testing.T) {
	Convey("Reflect from struct", t, func() {
		type Embeded struct {
			Dates       []time.Time `delim:"|" comment:"Time data"`
			Places      []string
			Years       []int
			Numbers     []int64
			Ages        []uint
			Populations []uint64
			Coordinates []float64
			Flags       []bool
			None        []int
		}
		type Author struct {
			Name      string `ini:"NAME"`
			Male      bool
			Optional  *bool
			Age       int `comment:"Author's age"`
			Height    uint
			GPA       float64
			Date      time.Time
			NeverMind string `ini:"-"`
			*Embeded  `ini:"infos" comment:"Embeded section"`
		}

		t, err := time.Parse(time.RFC3339, "1993-10-07T20:17:05Z")
		So(err, ShouldBeNil)
		a := &Author{"Unknwon", true, nil, 21, 100, 2.8, t, "",
			&Embeded{
				[]time.Time{t, t},
				[]string{"HangZhou", "Boston"},
				[]int{1993, 1994},
				[]int64{10010, 10086},
				[]uint{18, 19},
				[]uint64{12345678, 98765432},
				[]float64{192.168, 10.11},
				[]bool{true, false},
				[]int{},
			}}
		cfg := ini.Empty()
		So(ini.ReflectFrom(cfg, a), ShouldBeNil)

		var buf bytes.Buffer
		_, err = cfg.WriteTo(&buf)
		So(err, ShouldBeNil)
		So(buf.String(), ShouldEqual, `NAME     = Unknwon
Male     = true
Optional = 
; Author's age
Age      = 21
Height   = 100
GPA      = 2.8
Date     = 1993-10-07T20:17:05Z

; Embeded section
[infos]
; Time data
Dates       = 1993-10-07T20:17:05Z|1993-10-07T20:17:05Z
Places      = HangZhou,Boston
Years       = 1993,1994
Numbers     = 10010,10086
Ages        = 18,19
Populations = 12345678,98765432
Coordinates = 192.168,10.11
Flags       = true,false
None        = 

`)

		Convey("Reflect from non-point struct", func() {
			So(ini.ReflectFrom(cfg, Author{}), ShouldNotBeNil)
		})

		Convey("Reflect from struct with omitempty", func() {
			cfg := ini.Empty()
			type SpecialStruct struct {
				FirstName  string    `ini:"first_name"`
				LastName   string    `ini:"last_name"`
				JustOmitMe string    `ini:"omitempty"`
				LastLogin  time.Time `ini:"last_login,omitempty"`
				LastLogin2 time.Time `ini:",omitempty"`
				NotEmpty   int       `ini:"omitempty"`
			}

			So(ini.ReflectFrom(cfg, &SpecialStruct{FirstName: "John", LastName: "Doe", NotEmpty: 9}), ShouldBeNil)

			var buf bytes.Buffer
			_, err = cfg.WriteTo(&buf)
			So(buf.String(), ShouldEqual, `first_name = John
last_name  = Doe
omitempty  = 9

`)
		})
	})
}

func Test_ReflectFromStructNonUniqueSections(t *testing.T) {
	Convey("Reflect from struct with non unique sections", t, func() {
		nonUnique := &testNonUniqueSectionsStruct{
			Interface: testInterface{
				Address:    "10.2.0.1/24",
				ListenPort: 34777,
				PrivateKey: "privServerKey",
			},
			Peer: []testPeer{
				{
					PublicKey:    "pubClientKey",
					PresharedKey: "psKey",
					AllowedIPs:   []string{"10.2.0.2/32,fd00:2::2/128"},
				},
				{
					PublicKey:    "pubClientKey2",
					PresharedKey: "psKey2",
					AllowedIPs:   []string{"10.2.0.3/32,fd00:2::3/128"},
				},
			},
		}

		cfg := ini.LoadCustomEmpty(ini.LoadOptions{
			AllowNonUniqueSections: true,
		})

		So(ini.ReflectFrom(cfg, nonUnique), ShouldBeNil)

		var buf bytes.Buffer
		_, err := cfg.WriteTo(&buf)
		So(err, ShouldBeNil)
		So(buf.String(), ShouldEqual, _CONF_NON_UNIQUE_SECTION_DATA_STRUCT)

		// note: using ReflectFrom from should overwrite the existing sections
		err = cfg.Section("Peer").ReflectFrom([]*testPeer{
			{
				PublicKey:    "pubClientKey3",
				PresharedKey: "psKey3",
				AllowedIPs:   []string{"10.2.0.4/32,fd00:2::4/128"},
			},
			{
				PublicKey:    "pubClientKey4",
				PresharedKey: "psKey4",
				AllowedIPs:   []string{"10.2.0.5/32,fd00:2::5/128"},
			},
		})

		So(err, ShouldBeNil)

		buf = bytes.Buffer{}
		_, err = cfg.WriteTo(&buf)
		So(err, ShouldBeNil)
		So(buf.String(), ShouldEqual, `[Interface]
Address    = 10.2.0.1/24
ListenPort = 34777
PrivateKey = privServerKey

[Peer]
PublicKey    = pubClientKey3
PresharedKey = psKey3
AllowedIPs   = 10.2.0.4/32,fd00:2::4/128

[Peer]
PublicKey    = pubClientKey4
PresharedKey = psKey4
AllowedIPs   = 10.2.0.5/32,fd00:2::5/128

`)

		// note: using ReflectFrom from should overwrite the existing sections
		err = cfg.Section("Peer").ReflectFrom(&testPeer{
			PublicKey:    "pubClientKey5",
			PresharedKey: "psKey5",
			AllowedIPs:   []string{"10.2.0.6/32,fd00:2::6/128"},
		})

		So(err, ShouldBeNil)

		buf = bytes.Buffer{}
		_, err = cfg.WriteTo(&buf)
		So(err, ShouldBeNil)
		So(buf.String(), ShouldEqual, `[Interface]
Address    = 10.2.0.1/24
ListenPort = 34777
PrivateKey = privServerKey

[Peer]
PublicKey    = pubClientKey5
PresharedKey = psKey5
AllowedIPs   = 10.2.0.6/32,fd00:2::6/128

`)
	})
}

// Inspired by https://github.com/go-ini/ini/issues/196
func TestMapToAndReflectFromStructWithShadows(t *testing.T) {
	Convey("Map to struct and then reflect with shadows should generate original config content", t, func() {
		type include struct {
			Paths []string `ini:"path,omitempty,allowshadow"`
		}

		cfg, err := ini.LoadSources(ini.LoadOptions{
			AllowShadows: true,
		}, []byte(`
[include]
path = /tmp/gpm-profiles/test5.profile
path = /tmp/gpm-profiles/test1.profile`))
		So(err, ShouldBeNil)

		sec := cfg.Section("include")
		inc := new(include)
		err = sec.MapTo(inc)
		So(err, ShouldBeNil)

		err = sec.ReflectFrom(inc)
		So(err, ShouldBeNil)

		var buf bytes.Buffer
		_, err = cfg.WriteTo(&buf)
		So(err, ShouldBeNil)
		So(buf.String(), ShouldEqual, `[include]
path = /tmp/gpm-profiles/test5.profile
path = /tmp/gpm-profiles/test1.profile

`)
	})
}

type testMapper struct {
	PackageName string
}

func Test_NameGetter(t *testing.T) {
	Convey("Test name mappers", t, func() {
		So(ini.MapToWithMapper(&testMapper{}, ini.TitleUnderscore, []byte("packag_name=ini")), ShouldBeNil)

		cfg, err := ini.Load([]byte("PACKAGE_NAME=ini"))
		So(err, ShouldBeNil)
		So(cfg, ShouldNotBeNil)

		cfg.NameMapper = ini.SnackCase
		tg := new(testMapper)
		So(cfg.MapTo(tg), ShouldBeNil)
		So(tg.PackageName, ShouldEqual, "ini")
	})
}

type testDurationStruct struct {
	Duration time.Duration `ini:"Duration"`
}

func Test_Duration(t *testing.T) {
	Convey("Duration less than 16m50s", t, func() {
		ds := new(testDurationStruct)
		So(ini.MapTo(ds, []byte("Duration=16m49s")), ShouldBeNil)

		dur, err := time.ParseDuration("16m49s")
		So(err, ShouldBeNil)
		So(ds.Duration.Seconds(), ShouldEqual, dur.Seconds())
	})
}

type Employer struct {
	Name  string
	Title string
}

type Employers []*Employer

func (es Employers) ReflectINIStruct(f *ini.File) error {
	for _, e := range es {
		f.Section(e.Name).Key("Title").SetValue(e.Title)
	}
	return nil
}

// Inspired by https://github.com/go-ini/ini/issues/199
func Test_StructReflector(t *testing.T) {
	Convey("Reflect with StructReflector interface", t, func() {
		p := &struct {
			FirstName string
			Employer  Employers
		}{
			FirstName: "Andrew",
			Employer: []*Employer{
				{
					Name:  `Employer "VMware"`,
					Title: "Staff II Engineer",
				},
				{
					Name:  `Employer "EMC"`,
					Title: "Consultant Engineer",
				},
			},
		}

		f := ini.Empty()
		So(f.ReflectFrom(p), ShouldBeNil)

		var buf bytes.Buffer
		_, err := f.WriteTo(&buf)
		So(err, ShouldBeNil)

		So(buf.String(), ShouldEqual, `FirstName = Andrew

[Employer "VMware"]
Title = Staff II Engineer

[Employer "EMC"]
Title = Consultant Engineer

`)
	})
}<|MERGE_RESOLUTION|>--- conflicted
+++ resolved
@@ -75,7 +75,6 @@
 	DurationPtrNil *time.Duration
 }
 
-<<<<<<< HEAD
 type testInterface struct {
 	Address    string
 	ListenPort int
@@ -93,10 +92,7 @@
 	Peer      []testPeer `ini:",,,allowNonUnique"`
 }
 
-const _CONF_DATA_STRUCT = `
-=======
 const confDataStruct = `
->>>>>>> 5ac7f104
 NAME = Unknwon
 Age = 21
 Male = true
@@ -146,7 +142,7 @@
 When = then
 `
 
-const _CONF_NON_UNIQUE_SECTION_DATA_STRUCT = `[Interface]
+const confNonUniqueSectionDataStruct = `[Interface]
 Address    = 10.2.0.1/24
 ListenPort = 34777
 PrivateKey = privServerKey
@@ -371,7 +367,7 @@
 func Test_MapToStructNonUniqueSections(t *testing.T) {
 	Convey("Map to struct non unique", t, func() {
 		Convey("Map file to struct non unique", func() {
-			f, err := ini.LoadSources(ini.LoadOptions{AllowNonUniqueSections: true}, []byte(_CONF_NON_UNIQUE_SECTION_DATA_STRUCT))
+			f, err := ini.LoadSources(ini.LoadOptions{AllowNonUniqueSections: true}, []byte(confNonUniqueSectionDataStruct))
 			So(err, ShouldBeNil)
 			ts := new(testNonUniqueSectionsStruct)
 
@@ -396,7 +392,7 @@
 			newPeer := new(testPeer)
 			newPeerSlice := make([]testPeer, 0)
 
-			f, err := ini.LoadSources(ini.LoadOptions{AllowNonUniqueSections: true}, []byte(_CONF_NON_UNIQUE_SECTION_DATA_STRUCT))
+			f, err := ini.LoadSources(ini.LoadOptions{AllowNonUniqueSections: true}, []byte(confNonUniqueSectionDataStruct))
 			So(err, ShouldBeNil)
 
 			// try only first one
@@ -549,7 +545,7 @@
 		var buf bytes.Buffer
 		_, err := cfg.WriteTo(&buf)
 		So(err, ShouldBeNil)
-		So(buf.String(), ShouldEqual, _CONF_NON_UNIQUE_SECTION_DATA_STRUCT)
+		So(buf.String(), ShouldEqual, confNonUniqueSectionDataStruct)
 
 		// note: using ReflectFrom from should overwrite the existing sections
 		err = cfg.Section("Peer").ReflectFrom([]*testPeer{
